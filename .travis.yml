language: objective-c

<<<<<<< HEAD
osx_image: xcode8
=======
osx_image:
        - xcode8.2

>>>>>>> 382e49e1
xcode_project: Structure.xcodeproj

xcode_scheme:
        - Structure iOS
        - Structure Mac
        - Structure tvOS

xcode_sdk:
<<<<<<< HEAD
        - iphonesimulator10.0
        - macosx10.12
        - appletvsimulator10.0
=======
        - iphonesimulator10.2
        - macosx10.12
        - appletvsimulator10.1
>>>>>>> 382e49e1

matrix:
        exclude:
                - xcode_scheme: Structure iOS
                  xcode_sdk: macosx10.12
                - xcode_scheme: Structure iOS
<<<<<<< HEAD
                  xcode_sdk: appletvsimulator10.0
                - xcode_scheme: Structure Mac
                  xcode_sdk: iphonesimulator10.0
                - xcode_scheme: Structure Mac
                  xcode_sdk: appletvsimulator10.0
                - xcode_scheme: Structure tvOS
                  xcode_sdk: iphonesimulator10.0
                - xcode_scheme: Structure tvOS
                  xcode_sdk: macosx10.12
=======
                  xcode_sdk: appletvsimulator10.1
                - xcode_scheme: Structure Mac
                  xcode_sdk: iphonesimulator10.2
                - xcode_scheme: Structure Mac
                  xcode_sdk: appletvsimulator10.1
                - xcode_scheme: Structure tvOS
                  xcode_sdk: iphonesimulator10.2
                - xcode_scheme: Structure tvOS
                  xcode_sdk: macosx10.12
>>>>>>> 382e49e1
<|MERGE_RESOLUTION|>--- conflicted
+++ resolved
@@ -1,12 +1,8 @@
 language: objective-c
 
-<<<<<<< HEAD
-osx_image: xcode8
-=======
 osx_image:
         - xcode8.2
 
->>>>>>> 382e49e1
 xcode_project: Structure.xcodeproj
 
 xcode_scheme:
@@ -15,32 +11,15 @@
         - Structure tvOS
 
 xcode_sdk:
-<<<<<<< HEAD
-        - iphonesimulator10.0
-        - macosx10.12
-        - appletvsimulator10.0
-=======
         - iphonesimulator10.2
         - macosx10.12
         - appletvsimulator10.1
->>>>>>> 382e49e1
 
 matrix:
         exclude:
                 - xcode_scheme: Structure iOS
                   xcode_sdk: macosx10.12
                 - xcode_scheme: Structure iOS
-<<<<<<< HEAD
-                  xcode_sdk: appletvsimulator10.0
-                - xcode_scheme: Structure Mac
-                  xcode_sdk: iphonesimulator10.0
-                - xcode_scheme: Structure Mac
-                  xcode_sdk: appletvsimulator10.0
-                - xcode_scheme: Structure tvOS
-                  xcode_sdk: iphonesimulator10.0
-                - xcode_scheme: Structure tvOS
-                  xcode_sdk: macosx10.12
-=======
                   xcode_sdk: appletvsimulator10.1
                 - xcode_scheme: Structure Mac
                   xcode_sdk: iphonesimulator10.2
@@ -49,5 +28,4 @@
                 - xcode_scheme: Structure tvOS
                   xcode_sdk: iphonesimulator10.2
                 - xcode_scheme: Structure tvOS
-                  xcode_sdk: macosx10.12
->>>>>>> 382e49e1
+                  xcode_sdk: macosx10.12