language: objective-c

<<<<<<< HEAD
osx_image: xcode8.3
=======
osx_image: xcode9
>>>>>>> 49e0710f

xcode_project: Structure.xcodeproj

xcode_scheme:
    - Structure iOS
    - Structure Mac
    - Structure tvOS

xcode_sdk:
<<<<<<< HEAD
    - iphonesimulator10.3
    - macosx10.12
    - appletvsimulator10.2
=======
    - iphonesimulator11.0
    - macosx10.13
    - appletvsimulator11.0
>>>>>>> 49e0710f

matrix:
    exclude:
        - xcode_scheme: Structure iOS
          xcode_sdk: macosx10.13
        - xcode_scheme: Structure iOS
<<<<<<< HEAD
          xcode_sdk: appletvsimulator10.2
        - xcode_scheme: Structure Mac
          xcode_sdk: iphonesimulator10.3
        - xcode_scheme: Structure Mac
          xcode_sdk: appletvsimulator10.2
        - xcode_scheme: Structure tvOS
          xcode_sdk: iphonesimulator10.3
=======
          xcode_sdk: appletvsimulator11.0
        - xcode_scheme: Structure Mac
          xcode_sdk: iphonesimulator11.0
        - xcode_scheme: Structure Mac
          xcode_sdk: appletvsimulator11.0
        - xcode_scheme: Structure tvOS
          xcode_sdk: iphonesimulator11.0
>>>>>>> 49e0710f
        - xcode_scheme: Structure tvOS
          xcode_sdk: macosx10.13

script:
    - xcodebuild clean build -sdk "${TRAVIS_XCODE_SDK}" -project "${TRAVIS_XCODE_PROJECT}" -scheme "${TRAVIS_XCODE_SCHEME}" CODE_SIGNING_REQUIRED=NO<|MERGE_RESOLUTION|>--- conflicted
+++ resolved
@@ -1,10 +1,6 @@
 language: objective-c
 
-<<<<<<< HEAD
-osx_image: xcode8.3
-=======
 osx_image: xcode9
->>>>>>> 49e0710f
 
 xcode_project: Structure.xcodeproj
 
@@ -14,30 +10,15 @@
     - Structure tvOS
 
 xcode_sdk:
-<<<<<<< HEAD
-    - iphonesimulator10.3
-    - macosx10.12
-    - appletvsimulator10.2
-=======
     - iphonesimulator11.0
     - macosx10.13
     - appletvsimulator11.0
->>>>>>> 49e0710f
 
 matrix:
     exclude:
         - xcode_scheme: Structure iOS
           xcode_sdk: macosx10.13
         - xcode_scheme: Structure iOS
-<<<<<<< HEAD
-          xcode_sdk: appletvsimulator10.2
-        - xcode_scheme: Structure Mac
-          xcode_sdk: iphonesimulator10.3
-        - xcode_scheme: Structure Mac
-          xcode_sdk: appletvsimulator10.2
-        - xcode_scheme: Structure tvOS
-          xcode_sdk: iphonesimulator10.3
-=======
           xcode_sdk: appletvsimulator11.0
         - xcode_scheme: Structure Mac
           xcode_sdk: iphonesimulator11.0
@@ -45,7 +26,6 @@
           xcode_sdk: appletvsimulator11.0
         - xcode_scheme: Structure tvOS
           xcode_sdk: iphonesimulator11.0
->>>>>>> 49e0710f
         - xcode_scheme: Structure tvOS
           xcode_sdk: macosx10.13
 
